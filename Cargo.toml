[package]
name = "isomdl"
version = "0.1.0"
edition = "2021"
description = "ISO mDL implementation in Rust"
readme = "README.md"
homepage = "https://github.com/spruceid/isomdl"
repository = "https://github.com/spruceid/isomdl"
license = "Apache-2.0"
exclude = ["test/"]

[[bin]]
name = "isomdl-utils"
path = "src/bin/utils.rs"

[dependencies]
anyhow = "1.0"
ecdsa = { version = "0.16.0", features = ["serde"] }
p256 = { version = "0.13.0", features = ["serde", "ecdh"] }
p384 = { version = "0.13.0", features = ["serde", "ecdh"] }
rand = { version = "0.8.5", features = ["getrandom"] }
serde = { version = "1.0", features = ["derive"] }
serde_cbor = { version = "0.11.2", features = ["tags"] }
serde_json = "1.0"
sha2 = "0.10.6"
thiserror = "1.0"
elliptic-curve = "0.13.1"
hkdf = "0.12.3"
hex-literal = "0.3.4"
aes-gcm = "0.10.1"
hmac = "0.12.1"
aes = "0.8.2"
sec1 = "0.7.1"
uuid = { version = "1.3", features = ["v1", "std", "rng", "serde"] }
time = { version = "0.3.20", features = ["formatting", "parsing", "macros"] }
zeroize = { version = "1.5", features = ["zeroize_derive"] }
signature = { version = "2.0.0", features = ["std"] }
async-signature = "0.3.0"
#tracing = "0.1"
base64 = "0.13"
pem-rfc7468 = "0.7.0"
x509-cert = { version = "0.2.3", features = ["std"] }
const-oid = "0.9.2"
ssi-jwk = { version = "0.1" }
isomdl-macros = { version = "0.1.0", path = "macros" }
clap = { version = "4", features = ["derive"] }
clap-stdin = "0.2.1"
der = { version = "0.7", features = ["std", "derive", "alloc"] }
hex = "0.4.3"
<<<<<<< HEAD
asn1-rs = { version = "0.5.2", features = ["bits"]}
reqwest = "0.11.22"
=======
asn1-rs = { version = "0.5.2", features = ["bits"] }
>>>>>>> 479c8c08

[dependencies.cose-rs]
git = "https://github.com/spruceid/cose-rs"
rev = "4104505"

[dev-dependencies]
hex = "0.4.3"
p256 = "0.13.0"
serde_json = "*"<|MERGE_RESOLUTION|>--- conflicted
+++ resolved
@@ -47,12 +47,8 @@
 clap-stdin = "0.2.1"
 der = { version = "0.7", features = ["std", "derive", "alloc"] }
 hex = "0.4.3"
-<<<<<<< HEAD
 asn1-rs = { version = "0.5.2", features = ["bits"]}
 reqwest = "0.11.22"
-=======
-asn1-rs = { version = "0.5.2", features = ["bits"] }
->>>>>>> 479c8c08
 
 [dependencies.cose-rs]
 git = "https://github.com/spruceid/cose-rs"
