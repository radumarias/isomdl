--- conflicted
+++ resolved
@@ -5,11 +5,11 @@
     branches: [ main ]
   pull_request:
     branches: [ main ]
-  workflow_dispatch:
 
 env:
   CARGO_TERM_COLOR: always
   RUSTFLAGS: "-Dwarnings"
+  RUSTDOCFLAGS: "-Dwarnings"
 
 jobs:
   build:
@@ -31,7 +31,8 @@
         run: cargo clippy --all-targets
 
       - name: Fmt
-<<<<<<< HEAD
+        run: cargo fmt --all -- --check
+      - name: Fmt
         run: cargo fmt --all -- --check
 
       - name: Doc
@@ -39,7 +40,4 @@
           cargo doc --workspace --all-features
           cd macros
           cargo doc --workspace --all-features
-          cd ..
-=======
-        run: cargo fmt --all -- --check
->>>>>>> f8adc3ea
+          cd ..